--- conflicted
+++ resolved
@@ -3,12 +3,7 @@
 #![feature(type_alias_impl_trait)]
 
 use crate::{
-<<<<<<< HEAD
-    comms::comms_task,
-    comms2::init_sender,
-=======
     comms::init_sender,
->>>>>>> e1108539
     usb::{configure_usb, usb_task, UsbResources},
 };
 use defmt::info;
@@ -25,7 +20,6 @@
 use {defmt_rtt as _, panic_probe as _};
 
 mod comms;
-mod comms2;
 mod usb;
 
 #[embassy_executor::main]
@@ -64,9 +58,5 @@
 
     let sender = init_sender(ep_in);
     spawner.must_spawn(usb_task(d));
-<<<<<<< HEAD
-    spawner.must_spawn(comms2::rpc_dispatch(ep_out, sender));
-=======
     spawner.must_spawn(comms::rpc_dispatch(ep_out, sender));
->>>>>>> e1108539
 }