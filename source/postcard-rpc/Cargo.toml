--- conflicted
+++ resolved
@@ -125,11 +125,8 @@
 version = "0.5"
 optional = true
 
-<<<<<<< HEAD
-=======
 [dev-dependencies]
 postcard-rpc = { path = "../postcard-rpc", features = ["test-utils"] }
->>>>>>> a0f90f5e
 
 #
 # Hack features (see below)
@@ -141,17 +138,8 @@
 
 
 [features]
-<<<<<<< HEAD
-default = [
-    # "embassy-usb-0_2-server",
-]
+default = []
 test-utils = ["use-std"]
-=======
-default = []
-test-utils = [
-    "use-std",
-]
->>>>>>> a0f90f5e
 use-std = [
     "dep:maitake-sync",
     "dep:tokio",
@@ -185,14 +173,4 @@
 # `cargo doc --all-features` (and docs.rs builds) to fail. Sneakily re-activate
 # that feature when `--all-features` is set. This feature is considered unstable
 # and should not be relied upon.
-<<<<<<< HEAD
-_docs-fix = ["dep:ssmarshal"]
-
-[patch.crates-io]
-embassy-usb = { git = "https://github.com/jamesmunns/embassy", rev = "0d0d8e14e2b0e81307ff70c5a31e300785da19f9" }
-embassy-usb-driver = { git = "https://github.com/jamesmunns/embassy", rev = "0d0d8e14e2b0e81307ff70c5a31e300785da19f9" }
-=======
-_docs-fix = [
-    "dep:ssmarshal",
-]
->>>>>>> a0f90f5e
+_docs-fix = ["dep:ssmarshal"]